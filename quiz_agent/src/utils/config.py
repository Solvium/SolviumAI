--- conflicted
+++ resolved
@@ -130,12 +130,8 @@
 
     # NEAR RPC Fallback Endpoints (ordered by preference)
     NEAR_MAINNET_RPC_ENDPOINTS = [
-<<<<<<< HEAD
-        f"https://rpc.mainnet.fastnear.com?apiKey={NEAR_API_KEY}",  # Primary (FastNear authenticated)
-=======
         "https://rpc.mainnet.fastnear.com",  # PREMIUM - Primary (authenticated)
         "https://free.rpc.fastnear.com",  # Free FastNear fallback
->>>>>>> 02c29110
         "https://near.drpc.org",  # dRPC
         "https://rpc.ankr.com/near",  # Ankr
         "https://near.blockpi.network/v1/rpc/public",  # BlockPI
@@ -146,12 +142,8 @@
     ]
 
     NEAR_TESTNET_RPC_ENDPOINTS = [
-<<<<<<< HEAD
-        f"https://rpc.testnet.fastnear.com?apiKey={NEAR_API_KEY}",  # Primary (FastNear authenticated)
-=======
         "https://rpc.testnet.fastnear.com",  # PREMIUM - Primary (authenticated)
         "https://test.rpc.fastnear.com",  # Free FastNear fallback
->>>>>>> 02c29110
         "https://rpc.testnet.near.org",  # Official NEAR testnet
         "https://near-testnet.drpc.org",  # dRPC testnet
     ]
