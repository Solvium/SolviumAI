--- conflicted
+++ resolved
@@ -190,10 +190,7 @@
       if (!isRegistered) {
         await registerTokenCallback(MEME_TOKEN_ADDRESS)
       }
-<<<<<<< HEAD
-=======
-      // Claim wheel transaction (simplified - only one transaction needed)
->>>>>>> 7d4663be
+
       const claimTransaction = await signAndSendTransaction(CONTRACTID!, [
         {
           type: "FunctionCall",
@@ -211,7 +208,7 @@
 
       await claimTransaction
 
-<<<<<<< HEAD
+
       const executeTransferTx = await signAndSendTransaction(CONTRACTID!, [
         {
           type: "FunctionCall",
@@ -230,12 +227,7 @@
       localStorage.setItem("transaction", JSON.stringify({ claimTransaction, executeTransferTx }))
       onSuccess?.()
       return { claimTransaction, executeTransferTx }
-=======
-      localStorage.setItem("lastClaimed", Date.now().toString());
-      localStorage.setItem("transaction", JSON.stringify({ claimTransaction }));
-      onSuccess?.();
-      return { claimTransaction };
->>>>>>> 7d4663be
+
     } catch (error: any) {
       console.error("Failed to claim reward:", error.message)
       onError?.(error as Error)
