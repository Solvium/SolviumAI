"use client"

import { useEffect, useState } from "react"
import { Copy } from "lucide-react"
import type WebApp from "@twa-dev/sdk"
import axios from "axios"
import { FaFacebook, FaXTwitter, FaTelegram, FaYoutube } from "react-icons/fa6"
import TimerCountdown from "./Timer"
import { Wallet } from "lucide-react"
import { useAuth } from "@/app/contexts/AuthContext"
import { useToast } from "@/app/hooks/use-toast"
import DepositMultiplier from "./DepositMultiplier"

const UserProfile = ({ tg }: { tg: typeof WebApp | null }) => {
  const { user: userDetails } = useAuth()
  return (
    <div className="min-h-screen w-full bg-gradient-to-br from-blue-400 via-blue-500 to-blue-600 py-3 px-3 md:py-4">
      <div className="max-w-4xl mx-auto space-y-4">
        <div className="flex justify-end">
          {/* <UnifiedWalletConnector /> */}
          {/* <WalletMultiButton /> */}
        </div>

        {/* Profile Header */}
        <div className="bg-gradient-to-br from-blue-800/95 to-blue-900/95 backdrop-blur-md rounded-3xl p-4 border-2 border-blue-400/30 shadow-2xl">
          <ProfileHeader userDetails={userDetails} />
        </div>

        {/* Invite Link */}
        <div className="bg-gradient-to-br from-blue-800/95 to-blue-900/95 backdrop-blur-md rounded-3xl p-4 border-2 border-blue-400/30 shadow-2xl">
          <Link userDetails={userDetails} />
        </div>

        {/* Farming Section */}
        <div className="bg-gradient-to-br from-blue-800/95 to-blue-900/95 backdrop-blur-md rounded-3xl p-4 border-2 border-blue-400/30 shadow-2xl">
          <Farming />
        </div>

        {/* Tasks Section */}
        <div className="bg-gradient-to-br from-blue-800/95 to-blue-900/95 backdrop-blur-md rounded-3xl p-4 border-2 border-blue-400/30 shadow-2xl">
          <Tasks tg={tg} />
        </div>
      </div>
    </div>
  )
}

const ProfileHeader = ({ userDetails }: any) => {
  return (
    <div className="flex flex-col items-center gap-4">
      <div className="relative">
        <div className="absolute inset-0 bg-gradient-to-r from-orange-400 to-orange-500 rounded-full blur-xl opacity-50 scale-110"></div>
        <div className="relative bg-gradient-to-br from-orange-400 to-orange-500 p-1 rounded-full shadow-2xl">
          <div className="bg-white rounded-full w-16 h-16 flex items-center justify-center text-xl font-black text-orange-500 shadow-inner">
            {userDetails?.username?.slice(0, 2).toUpperCase()}
          </div>
        </div>
      </div>

      <div className="text-center">
        <h2 className="text-xl font-black text-white mb-4 tracking-wide drop-shadow-lg">{userDetails?.username}</h2>
        <div className="grid grid-cols-3 gap-3 w-full max-w-md">
          <div className="bg-gradient-to-br from-orange-400/20 to-orange-500/20 rounded-2xl p-3 border-2 border-orange-400/30 backdrop-blur-sm">
            <div className="text-center">
              <p className="text-lg font-black text-orange-400 mb-0">{userDetails?.totalPoints || 0}</p>
              <p className="text-xs font-bold text-white/80 uppercase tracking-wider">Points</p>
            </div>
          </div>
          <div className="bg-gradient-to-br from-blue-400/20 to-blue-500/20 rounded-2xl p-3 border-2 border-blue-400/30 backdrop-blur-sm">
            <div className="text-center">
              <p className="text-lg font-black text-blue-400 mb-0">{userDetails?.referralCount || 0}</p>
              <p className="text-xs font-bold text-white/80 uppercase tracking-wider">Refs</p>
            </div>
          </div>
          <div className="bg-gradient-to-br from-green-400/20 to-green-500/20 rounded-2xl p-3 border-2 border-green-400/30 backdrop-blur-sm">
            <div className="text-center">
              <p className="text-lg font-black text-green-400 mb-0">{userDetails?.multiplier || 0}</p>
              <p className="text-xs font-bold text-white/80 uppercase tracking-wider">Multi</p>
            </div>
          </div>
        </div>
      </div>
    </div>
  )
}

const Link = ({ userDetails }: any) => {
  const [copyState, setCopyState] = useState("Copy")
  const [link, setLink] = useState("")
  const { toast } = useToast()

  useEffect(() => {
<<<<<<< HEAD
    setLink(location.href)
  }, [])

  const handleCopy = async () => {
    const textToCopy = `${link}?ref=${userDetails?.username}`

    try {
      await navigator.clipboard.writeText(textToCopy)
      setCopyState("Copied")
      toast({
        title: "Copied!",
        description: "Invite link copied to clipboard",
        variant: "default",
      })
      setTimeout(() => setCopyState("Copy"), 2000)
    } catch (err) {
      console.error("Failed to copy: ", err)
      toast({
        title: "Copy Failed",
        description: "Failed to copy to clipboard",
        variant: "destructive",
      })
    }
  }

  return (
    <div className="space-y-4">
      <div className="flex items-center justify-center gap-3">
        <div className="w-6 h-6 bg-gradient-to-br from-blue-400 to-blue-500 rounded-lg flex items-center justify-center">
          <svg className="w-4 h-4 text-white" fill="currentColor" viewBox="0 0 20 20">
            <path d="M11 3a1 1 0 100 2h2.586l-6.293 6.293a1 1 0 101.414 1.414L15 6.414V9a1 1 0 102 0V4a1 1 0 00-1-1h-5z" />
            <path d="M5 5a2 2 0 00-2 2v8a2 2 0 002 2h8a2 2 0 002-2v-3a1 1 0 10-2 0v3H5V7h3a1 1 0 000-2H5z" />
          </svg>
=======
    // Generate Telegram bot referral link with start parameter
    setLink(`https://t.me/solviumquizbot?start=${userDetails?.username}`);
  }, [userDetails?.username]);

  return (
    <div className="space-y-4">
      <div className="flex items-center justify-center gap-2">
        <svg
          className="w-5 h-5 text-[#4C6FFF]"
          fill="currentColor"
          viewBox="0 0 20 20"
        >
          <path d="M11 3a1 1 0 100 2h2.586l-6.293 6.293a1 1 0 101.414 1.414L15 6.414V9a1 1 0 102 0V4a1 1 0 00-1-1h-5z" />
          <path d="M5 5a2 2 0 00-2 2v8a2 2 0 002 2h8a2 2 0 002-2v-3a1 1 0 10-2 0v3H5V7h3a1 1 0 000-2H5z" />
        </svg>
        <h2 className="text-lg font-bold text-white">Invite Link</h2>
      </div>
      <div className="bg-[#1A1A2F] rounded-lg p-3 border border-[#2A2A45] relative overflow-hidden">
        <div className="absolute inset-0 bg-[#4C6FFF] blur-2xl opacity-5"></div>
        <div className="relative">
          <p className="text-sm text-[#8E8EA8] break-all text-center md:text-left mb-3">
            {link}
          </p>
          <CopyToClipboard text={link} onCopy={() => setCopyState("Copied")}>
            <button className="w-full px-4 py-3 bg-[#4C6FFF] hover:bg-[#4C6FFF]/90 text-white rounded-lg transition-all flex items-center justify-center gap-2 text-sm font-medium">
              <span>{copyState}</span>
              <img src={copy.src} alt="copy" className="w-4 h-4 invert" />
            </button>
          </CopyToClipboard>
>>>>>>> 0cf25faa
        </div>
        <h2 className="text-lg font-black text-white uppercase tracking-wider">Invite Link</h2>
      </div>
      <div className="bg-gradient-to-br from-blue-700/50 to-blue-800/50 rounded-2xl p-4 border-2 border-blue-400/20 backdrop-blur-sm">
        <p className="text-white/90 break-all text-center mb-3 font-medium text-sm">
          {`${link}?ref=${userDetails?.username}`}
        </p>
        <button
          onClick={handleCopy}
          className="w-full px-4 py-3 bg-gradient-to-r from-orange-400 to-orange-500 hover:from-orange-500 hover:to-orange-600 text-white rounded-2xl transition-all flex items-center justify-center gap-2 text-sm font-black uppercase tracking-wider shadow-2xl hover:shadow-orange-500/25 transform hover:scale-105 disabled:opacity-50 disabled:transform-none border-2 border-orange-300/30"
        >
          <span>{copyState}</span>
          <Copy className="w-4 h-4" />
        </button>
      </div>
    </div>
  )
}

const Farming = () => {
<<<<<<< HEAD
  const { user: userDetails, refreshUser } = useAuth()
  const { toast } = useToast()

  const [loadingFarm, setLoadingFarm] = useState(false)
  const [amount, setAmount] = useState(0)
  const [count, setCount] = useState(0)

  const hashRate = 0.0035
  const remainingTime = new Date(userDetails?.lastClaim || new Date()).getTime() - new Date().getTime()

  const claimPoints = async (type: string, setLoading: (loading: boolean) => void) => {
    setLoading(true)
=======
  const { user: userDetails, refreshUser } = useAuth();
  const { toast } = useToast();

  const [loadingFarm, setLoadingFarm] = useState(false);
  const [amount, setAmount] = useState(0);
  const [count, setCount] = useState(0);
  // const address = useTonAddress();

  const hashRate = 0.0035;
  const remainingTime =
    new Date(userDetails?.lastClaim || new Date()).getTime() -
    new Date().getTime();

  // // Real claimPoints function that calls the API and refreshes user data
  const claimPoints = async (
    type: string,
    setLoading: (loading: boolean) => void
  ) => {
    setLoading(true);
>>>>>>> 0cf25faa
    try {
      const response = await fetch("/api/claim", {
        method: "POST",
        headers: {
          "Content-Type": "application/json",
        },
        body: JSON.stringify({
          username: userDetails?.username,
          type: type,
          userMultipler: userDetails?.multiplier || 1,
          solWallet: userDetails?.wallet || "",
        }),
      })

      const result = await response.json()

      if (response.ok && (result.username || result.success)) {
        await refreshUser()
        toast({
          title: "Claim Successful!",
          description: "Your points have been updated.",
          variant: "default",
        })
      } else {
        console.error("Claim failed:", result.error || result)
        const errorMessage = result.error || result.message || "Claim failed. Please try again."
        toast({
          title: "Claim Error",
          description: errorMessage,
          variant: "destructive",
        })
      }
    } catch (error) {
      console.error("Error claiming points:", error)
      toast({
        title: "Network Error",
        description:
          error instanceof Error
            ? error.message
            : "Failed to connect to server. Please check your connection and try again.",
        variant: "destructive",
      })
    } finally {
      setLoading(false)
    }
  }

  useEffect(() => {
    setAmount(hashRate * (userDetails?.multiplier == 0 ? 1 : userDetails?.multiplier || 1) * (18000 - count / 1000))
  }, [count, userDetails?.multiplier])

  return (
    <div className="space-y-4">
      <div className="flex items-center justify-center gap-3">
        <div className="w-6 h-6 bg-gradient-to-br from-green-400 to-green-500 rounded-lg flex items-center justify-center">
          <svg className="w-4 h-4 text-white" fill="currentColor" viewBox="0 0 20 20">
            <path d="M9 2a1 1 0 000 2h2.586l-6.293 6.293a1 1 0 101.414 1.414L15 6.414V9a1 1 0 102 0V4a1 1 0 00-1-1h-5z" />
            <path
              fillRule="evenodd"
              d="M4 5a2 2 0 012-2 3 3 0 003 3h2a3 3 0 003-3 2 2 0 012 2v11a2 2 0 01-2 2H6a2 2 0 01-2-2V5zm9.707 5.707a1 1 0 00-1.414-1.414L9 12.586l-1.293-1.293a1 1 0 00-1.414 1.414l2 2a1 1 0 001.414 0l4-4z"
              clipRule="evenodd"
            />
          </svg>
        </div>
        <h2 className="text-lg font-black text-white uppercase tracking-wider">Farming</h2>
      </div>
      <div className="flex justify-center">
        <button
          disabled={remainingTime > 0 && userDetails?.isMining}
          style={{
            opacity: remainingTime > 0 && userDetails?.isMining ? 0.6 : 1,
          }}
          onClick={async () => {
            setLoadingFarm(true)
            if (userDetails?.isMining) {
              if (remainingTime <= 0) claimPoints("farm claim--" + Math.round(amount), setLoadingFarm)
              return
            }
            claimPoints("start farming", setLoadingFarm)
          }}
          className="px-6 py-3 bg-gradient-to-r from-green-400 to-green-500 hover:from-green-500 hover:to-green-600 text-white rounded-2xl transition-all text-sm font-black uppercase tracking-wider shadow-2xl hover:shadow-green-500/25 transform hover:scale-105 disabled:opacity-50 disabled:transform-none border-2 border-green-300/30"
        >
          {loadingFarm ? (
            <div className="flex items-center gap-2">
              <div className="w-4 h-4 border-t-2 border-white animate-spin rounded-full"></div>
              <span>Processing...</span>
            </div>
          ) : userDetails?.isMining ? (
            <>
              {remainingTime > 0 ? (
                <div className="flex items-center gap-2">
                  <span>{`Mining ${amount > 1 ? amount.toFixed(2) : amount.toFixed(4)} SOLV`}</span>
                  <TimerCountdown setCount={setCount} time={new Date(userDetails?.lastClaim || new Date()).getTime()} />
                </div>
              ) : (
                <span>Claim {amount.toFixed(2)} SOLV</span>
              )}
            </>
          ) : (
            <span>Start Mining</span>
          )}
        </button>
      </div>
    </div>
  )
}

const Tasks = ({ tg }: { tg: typeof WebApp | null }) => {
  const [loading, setLoading] = useState({ id: "", status: false })
  const [onGoing, setOnGoing] = useState(false)
  const [isOpenSolModal, setIsOpenSolModal] = useState(false)
  const [error, setError] = useState("")
  const [tasks, setTasks] = useState<any[]>([])
  const [userTasks, setUserTasks] = useState<any[]>([])
  const [isLoadingTasks, setIsLoadingTasks] = useState(true)

  const { user: userDetails, refreshUser } = useAuth()
  const { toast } = useToast()

  const fetchTasks = async () => {
    try {
      setIsLoadingTasks(true)
      const response = await fetch("/api/tasks")
      const data = await response.json()

      if (response.ok) {
        setTasks(data.tasks || [])
        setUserTasks(data.userTasks || [])
      } else {
        console.error("Failed to fetch tasks:", data.error)
        toast({
          title: "Error",
          description: "Failed to load tasks. Please try again.",
          variant: "destructive",
        })
      }
    } catch (error) {
      console.error("Error fetching tasks:", error)
      toast({
        title: "Network Error",
        description: "Failed to connect to server. Please check your connection.",
        variant: "destructive",
      })
    } finally {
      setIsLoadingTasks(false)
    }
  }

  useEffect(() => {
    fetchTasks()
  }, [])

  const refreshTasks = async () => {
    await fetchTasks()
  }

  const engageTasks = async (type: string, data: any, func: (param: boolean) => void) => {
    func(true)
    try {
      const response = await fetch("/api/allroute", {
        method: "POST",
        headers: {
          "Content-Type": "application/json",
        },
        body: JSON.stringify({
          username: userDetails?.username,
          type: type,
          data: data,
          userMultipler: userDetails?.multiplier || 1,
        }),
      })

      const result = await response.json()

      if (response.ok && (result.weeklyScore || result.id || result.success)) {
        await refreshUser()
        await refreshTasks()
        toast({
          title: "Task Completed!",
          description: "Your points have been updated.",
          variant: "default",
        })
      } else {
        console.error("Task engagement failed:", result.error || result)
        const errorMessage = result.error || result.message || "Task engagement failed. Please try again."
        toast({
          title: "Task Error",
          description: errorMessage,
          variant: "destructive",
        })
      }
    } catch (error) {
      console.error("Error engaging task:", error)
      toast({
        title: "Network Error",
        description:
          error instanceof Error
            ? error.message
            : "Failed to connect to server. Please check your connection and try again.",
        variant: "destructive",
      })
    } finally {
      func(false)
    }
  }

  const sendComplete = async (data: any) => {
    const taskData = {
      task: data,
      userId: userDetails?.id,
    }
    const res = await engageTasks("completetasks", taskData, () => setLoading({ id: data.id, status: false }))
  }

  const ProcessLink = async (data: any) => {
    setLoading({ id: data.id, status: true })

    const res = await engageTasks("reg4tasks", data, () => setLoading({ id: data.id, status: false }))

    if (!data?.link) return
    data.link && window?.open(data.link)
  }

  const Verify = async (data: any, type = "") => {
    setLoading({ id: data.id, status: true })
    setError("")

    if (data.name.includes("Join Solvium Telegram Group")) {
      try {
        const response = await axios.get(
          `https://api.telegram.org/bot7858122446:AAEwouIyKmFuF5vnxpY4FUNY6r4VIEMtWH0/getChatMember?chat_id=-1002478373737&user_id=${userDetails?.chatId}`,
        )

        if (response.data.result.user.username == userDetails?.username) {
          if (response.data.result.status == "member") {
            sendComplete(data)
            return
          } else {
            setError("You have not Joined Group yet!")
            toast({
              title: "Group Error",
              description: "You have not joined the Telegram group yet! Please join the group first.",
              variant: "destructive",
            })
            setLoading({ id: data.id, status: false })
            setTimeout(() => {
              data.link && tg?.openLink(data.link)
            }, 2000)
            return
          }
        } else {
          setError("An error occurred, Please try again!")
          toast({
            title: "Verification Error",
            description: "Verification failed. Please try again or contact support.",
            variant: "destructive",
          })
          setLoading({ id: data.id, status: false })
          return
        }
      } catch (error) {
        setError("An error occurred, Please try again!")
        toast({
          title: "Network Error",
          description: "Network error during verification. Please check your connection and try again.",
          variant: "destructive",
        })
        setLoading({ id: data.id, status: false })
        return
      }
    }

    if (data.name.includes("Join Solvium Chat")) {
      try {
        const response = await axios.get(
          `https://api.telegram.org/bot7858122446:AAEwouIyKmFuF5vnxpY4FUNY6r4VIEMtWH0/getChatMember?chat_id=-1002376352525&user_id=${userDetails?.chatId}`,
        )

        if (response.data.result.user.username == userDetails?.username) {
          if (response.data.result.status == "member") {
            sendComplete(data)
            return
          } else {
            setError("You have not Joined Group yet!")
            toast({
              title: "Group Error",
              description: "You have not joined the Telegram chat yet! Please join the chat first.",
              variant: "destructive",
            })
            setLoading({ id: data.id, status: false })
            setTimeout(() => {
              data.link && tg?.openLink(data.link)
            }, 2000)
            return
          }
        } else {
          setError("An error occurred, Please try again!")
          toast({
            title: "Verification Error",
            description: "Verification failed. Please try again or contact support.",
            variant: "destructive",
          })
          setLoading({ id: data.id, status: false })
          return
        }
      } catch (error) {
        setError("An error occurred, Please try again!")
        toast({
          title: "Network Error",
          description: "Network error during verification. Please check your connection and try again.",
          variant: "destructive",
        })
        setLoading({ id: data.id, status: false })
        return
      }
    }

    sendComplete(data)
  }

  return (
    <div className="space-y-4">
      <div className="flex items-center justify-center gap-3">
        <div className="w-6 h-6 bg-gradient-to-br from-purple-400 to-purple-500 rounded-lg flex items-center justify-center">
          <svg className="w-4 h-4 text-white" fill="currentColor" viewBox="0 0 20 20">
            <path d="M9 2a1 1 0 000 2h2.586l-6.293 6.293a1 1 0 101.414 1.414L15 6.414V9a1 1 0 102 0V4a1 1 0 00-1-1h-5z" />
            <path d="M5 5a2 2 0 00-2 2v8a2 2 0 002 2h8a2 2 0 002-2v-3a1 1 0 10-2 0v3H5V7h3a1 1 0 000-2H5z" />
          </svg>
        </div>
        <h2 className="text-lg font-black text-white uppercase tracking-wider">Tasks</h2>
      </div>

      <div className="space-y-3">
        <div className="bg-gradient-to-br from-blue-700/50 to-blue-800/50 rounded-2xl p-4 border-2 border-blue-400/20 backdrop-blur-sm">
          <p className="text-lg font-bold text-white mb-3 uppercase tracking-wider">Purchase Multiplier</p>
          <DepositMultiplier user={userDetails} />
        </div>
        {isLoadingTasks ? (
          <div className="flex justify-center items-center py-8">
            <div className="w-8 h-8 border-t-4 border-orange-400 animate-spin rounded-full"></div>
            <span className="ml-3 text-white text-lg font-bold">Loading tasks...</span>
          </div>
        ) : tasks?.length === 0 ? (
          <div className="text-center text-white text-lg font-bold py-6">No tasks available.</div>
        ) : (
          <div className="space-y-3">
            {tasks?.map((task: any, i: number) => {
              let curCat = "Tg"
              let icon = <FaTelegram className="text-tropical-blue text-xl" />

              switch (task.name.toLowerCase()) {
                case "follow x".toLowerCase():
                  icon = <FaXTwitter className="text-tropical-blue text-xl" />
                  curCat = "x"
                  break
                case "Follow Facebook".toLowerCase():
                case "Join Facebook Group".toLowerCase():
                  curCat = "fb"
                  icon = <FaFacebook className="text-tropical-blue text-xl" />
                  break
                case "Subscribe to Youtube".toLowerCase():
                  curCat = "yt"
                  icon = <FaYoutube className="text-tropical-blue text-xl" />
                  break
                case "connect wallet".toLowerCase():
                  curCat = "wallet"
                  icon = <Wallet className="text-tropical-blue text-xl" />
                  break
                default:
                  break
              }

              let found = false
              let onGoing = false

              userTasks?.length > 0 &&
                userTasks?.map((utask: any) => {
                  if (task.id == utask.taskId) {
                    if (utask.isCompleted) found = true
                    onGoing = true
                  }
                })

              if (found) return <div key={i + task.name + "task" + i}> </div>
              if (task.points == 0) return <div key={task.name + task.id + "task" + i}> </div>

              return (
                <div
                  key={"bbb" + task.name + "task" + i}
                  className="bg-gradient-to-br from-blue-700/50 to-blue-800/50 rounded-2xl p-4 border-2 border-blue-400/20 backdrop-blur-sm hover:border-orange-400/40 transition-all duration-300 hover:shadow-xl hover:shadow-orange-500/10"
                >
                  <div className="flex items-center gap-3">
                    <div className="w-10 h-10 rounded-2xl bg-gradient-to-br from-orange-400/20 to-orange-500/20 border-2 border-orange-400/30 flex items-center justify-center">
                      <div className="text-lg">{icon}</div>
                    </div>
                    <div className="flex-1">
                      <p className="text-sm font-bold text-white mb-1">{task.name}</p>
                      <div className="flex items-center gap-2">
                        <div className="w-5 h-5 bg-gradient-to-br from-orange-400 to-orange-500 rounded-lg flex items-center justify-center">
                          <svg className="w-3 h-3 text-white" fill="currentColor" viewBox="0 0 20 20">
                            <path d="M8.433 7.418c.155-.103.346-.196.567-.267v1.698a2.305 2.305 0 01-.567-.267C8.07 8.34 8 8.114 8 8c0-.114.07-.34.433-.582zM11 12.849v-1.698c.22.071.412.164.567.267.364.243.433.468.433.582 0 .114-.07.34-.433.582a2.305 2.305 0 01-.567.267z" />
                            <path
                              fillRule="evenodd"
                              d="M10 18a8 8 0 100-16 8 8 0 000 16zm1-13a1 1 0 10-2 0v.092a4.535 4.535 0 00-1.676.662C6.602 6.234 6 7.009 6 8c0 .99.602 1.765 1.324 2.246.48.32 1.054.545 1.676.662v1.941c-.391-.127-.68-.317-.843-.504a1 1 0 10-1.51 1.31c.562.649 1.413 1.076 2.353 1.253V15a1 1 0 102 0v-.092a4.535 4.535 0 001.676-.662C13.398 13.766 14 12.991 14 12c0-.99-.602-1.765-1.324-2.246A4.535 4.535 0 0011 9.092V7.151c.391.127.68.317.843.504a1 1 0 101.511-1.31c-.563-.649-1.413-1.076-2.354-1.253V5z"
                              clipRule="evenodd"
                            />
                          </svg>
                        </div>
                        <p className="text-sm font-black text-orange-400">{task.points} SOLV</p>
                      </div>
                    </div>
                    <button
                      onClick={() => {
                        setLoading({ id: task.id, status: true })
                        onGoing ? Verify(task) : ProcessLink(task)
                      }}
                      className="px-4 py-2 bg-gradient-to-r from-orange-400 to-orange-500 hover:from-orange-500 hover:to-orange-600 text-white rounded-xl transition-all font-black uppercase tracking-wider disabled:opacity-50 shadow-lg hover:shadow-orange-500/25 transform hover:scale-105 border-2 border-orange-300/30 text-xs"
                      disabled={loading.id == task.id && loading.status}
                    >
                      {loading.id == task.id && loading.status ? (
                        <div className="flex items-center gap-1">
                          <div className="w-3 h-3 border-t-2 border-white animate-spin rounded-full"></div>
                          <span>Loading</span>
                        </div>
                      ) : (
                        <span>{onGoing ? "Verify" : "Start"}</span>
                      )}
                    </button>
                  </div>
                </div>
              )
            })}
          </div>
        )}
      </div>
    </div>
  )
}

const Modal = () => {
  return (
    <div>
      <dialog id="my_modal_3" className="modal">
        <div className="modal-box ">
          <form method="dialog">
            <button className="btn btn-sm btn-circle btn-ghost absolute right-2 top-2">✕</button>
          </form>
          <div className="p-5">
            <p>Support the project and double your points over the next week</p>

            <div>
              <p>Amount</p>
              <input type="text" />
            </div>
            <div>
              <button>Support</button>
            </div>
          </div>
        </div>
      </dialog>
    </div>
  )
}

export default UserProfile<|MERGE_RESOLUTION|>--- conflicted
+++ resolved
@@ -90,31 +90,9 @@
   const { toast } = useToast()
 
   useEffect(() => {
-<<<<<<< HEAD
-    setLink(location.href)
-  }, [])
-
-  const handleCopy = async () => {
-    const textToCopy = `${link}?ref=${userDetails?.username}`
-
-    try {
-      await navigator.clipboard.writeText(textToCopy)
-      setCopyState("Copied")
-      toast({
-        title: "Copied!",
-        description: "Invite link copied to clipboard",
-        variant: "default",
-      })
-      setTimeout(() => setCopyState("Copy"), 2000)
-    } catch (err) {
-      console.error("Failed to copy: ", err)
-      toast({
-        title: "Copy Failed",
-        description: "Failed to copy to clipboard",
-        variant: "destructive",
-      })
-    }
-  }
+    // Generate Telegram bot referral link with start parameter
+    setLink(`https://t.me/solviumquizbot?start=${userDetails?.username}`);
+  }, [userDetails?.username]);
 
   return (
     <div className="space-y-4">
@@ -124,23 +102,8 @@
             <path d="M11 3a1 1 0 100 2h2.586l-6.293 6.293a1 1 0 101.414 1.414L15 6.414V9a1 1 0 102 0V4a1 1 0 00-1-1h-5z" />
             <path d="M5 5a2 2 0 00-2 2v8a2 2 0 002 2h8a2 2 0 002-2v-3a1 1 0 10-2 0v3H5V7h3a1 1 0 000-2H5z" />
           </svg>
-=======
-    // Generate Telegram bot referral link with start parameter
-    setLink(`https://t.me/solviumquizbot?start=${userDetails?.username}`);
-  }, [userDetails?.username]);
-
-  return (
-    <div className="space-y-4">
-      <div className="flex items-center justify-center gap-2">
-        <svg
-          className="w-5 h-5 text-[#4C6FFF]"
-          fill="currentColor"
-          viewBox="0 0 20 20"
-        >
-          <path d="M11 3a1 1 0 100 2h2.586l-6.293 6.293a1 1 0 101.414 1.414L15 6.414V9a1 1 0 102 0V4a1 1 0 00-1-1h-5z" />
-          <path d="M5 5a2 2 0 00-2 2v8a2 2 0 002 2h8a2 2 0 002-2v-3a1 1 0 10-2 0v3H5V7h3a1 1 0 000-2H5z" />
-        </svg>
-        <h2 className="text-lg font-bold text-white">Invite Link</h2>
+        </div>
+        <h2 className="text-lg font-black text-white uppercase tracking-wider">Invite Link</h2>
       </div>
       <div className="bg-[#1A1A2F] rounded-lg p-3 border border-[#2A2A45] relative overflow-hidden">
         <div className="absolute inset-0 bg-[#4C6FFF] blur-2xl opacity-5"></div>
@@ -154,28 +117,13 @@
               <img src={copy.src} alt="copy" className="w-4 h-4 invert" />
             </button>
           </CopyToClipboard>
->>>>>>> 0cf25faa
-        </div>
-        <h2 className="text-lg font-black text-white uppercase tracking-wider">Invite Link</h2>
-      </div>
-      <div className="bg-gradient-to-br from-blue-700/50 to-blue-800/50 rounded-2xl p-4 border-2 border-blue-400/20 backdrop-blur-sm">
-        <p className="text-white/90 break-all text-center mb-3 font-medium text-sm">
-          {`${link}?ref=${userDetails?.username}`}
-        </p>
-        <button
-          onClick={handleCopy}
-          className="w-full px-4 py-3 bg-gradient-to-r from-orange-400 to-orange-500 hover:from-orange-500 hover:to-orange-600 text-white rounded-2xl transition-all flex items-center justify-center gap-2 text-sm font-black uppercase tracking-wider shadow-2xl hover:shadow-orange-500/25 transform hover:scale-105 disabled:opacity-50 disabled:transform-none border-2 border-orange-300/30"
-        >
-          <span>{copyState}</span>
-          <Copy className="w-4 h-4" />
-        </button>
+        </div>
       </div>
     </div>
   )
 }
 
 const Farming = () => {
-<<<<<<< HEAD
   const { user: userDetails, refreshUser } = useAuth()
   const { toast } = useToast()
 
@@ -185,22 +133,6 @@
 
   const hashRate = 0.0035
   const remainingTime = new Date(userDetails?.lastClaim || new Date()).getTime() - new Date().getTime()
-
-  const claimPoints = async (type: string, setLoading: (loading: boolean) => void) => {
-    setLoading(true)
-=======
-  const { user: userDetails, refreshUser } = useAuth();
-  const { toast } = useToast();
-
-  const [loadingFarm, setLoadingFarm] = useState(false);
-  const [amount, setAmount] = useState(0);
-  const [count, setCount] = useState(0);
-  // const address = useTonAddress();
-
-  const hashRate = 0.0035;
-  const remainingTime =
-    new Date(userDetails?.lastClaim || new Date()).getTime() -
-    new Date().getTime();
 
   // // Real claimPoints function that calls the API and refreshes user data
   const claimPoints = async (
@@ -208,7 +140,6 @@
     setLoading: (loading: boolean) => void
   ) => {
     setLoading(true);
->>>>>>> 0cf25faa
     try {
       const response = await fetch("/api/claim", {
         method: "POST",
