<<<<<<< HEAD
"use client";
import { useState } from "react";
import { useRouter } from "next/navigation";
import WordleGame from "./wordle/WordleGame";
import QuizGame from "./quiz/QuizGame";
import { PicturePuzzle } from "./puzzle/Game";
import { ChevronLeft } from "lucide-react";
import Image from "next/image";
import Link from "next/link";
import { useEnhancedNavigation } from "@/lib/navigationUtils";
=======
"use client"
import { useState } from "react"
import { useRouter } from "next/navigation"
import WordleGame from "./wordle/WordleGame"
import QuizGame from "./quiz/QuizGame"
import { PicturePuzzle } from "./puzzle/Game"
import NumGeniusGame from "./numgenius/NumGeniusGame"
import CrosswordGame from "./crossword/CrosswordGame"
import { ChevronLeft } from "lucide-react"
import Image from "next/image"
>>>>>>> b9cbe366

const GamesPage = () => {
  const navigate = useRouter();
  const { navigateToGame } = useEnhancedNavigation();
  const [activeGame, setActiveGame] = useState<Element | any>(null);

  const games = [
    {
      id: "wordle",
      title: "WORDLE",
      component: <WordleGame />,
      image: "/assets/games/wordle-button.svg",
    },
    {
      id: "quiz",
      title: "QUIZ",
      component: <QuizGame />,
      image: "/assets/games/quiz-button.svg",
    },
    {
      id: "puzzle",
      title: "PUZZLE",
      component: <PicturePuzzle />,
      image: "/assets/games/puzzle-button.svg",
    },
    {
      id: "num-genius",
      title: "NUM GENIUS",
      component: <PicturePuzzle />,
      image: "/assets/games/num-genius.svg",
    },
    {
      id: "cross-word",
      title: "CROSSWORD",
      component: <CrosswordGame />,
      image: "/assets/games/cross-word.svg",
    },
  ];

  const handleGameSelect = (game: any) => {
    setActiveGame(game.component);
  };

  const handleDirectGameNavigation = (gameId: string) => {
    navigateToGame(gameId as any);
  };

  return (
    <>
      {activeGame == null ? (
        <div className="h-screen w-screen flex flex-col relative overflow-hidden bg-gradient-to-b from-[#0a0520] via-[#1a0f3e] to-[#0a0520]">
          <div className="absolute inset-0 overflow-hidden">
            <div className="absolute top-20 left-10 w-16 h-16 bg-pink-500/30 rounded-full blur-xl animate-pulse" />
            <div className="absolute top-40 right-20 w-12 h-12 bg-purple-500/30 rounded-full blur-xl animate-pulse delay-100" />
            <div className="absolute bottom-40 left-20 w-20 h-20 bg-blue-500/30 rounded-full blur-xl animate-pulse delay-200" />
            <div className="absolute bottom-60 right-10 w-14 h-14 bg-pink-500/30 rounded-full blur-xl animate-pulse delay-300" />
            <div className="absolute top-1/2 left-1/4 w-10 h-10 bg-purple-500/20 rounded-full blur-lg animate-pulse delay-150" />
          </div>

          <div className="absolute top-6 left-4 z-20 mt-1">
            <button
              onClick={() => navigate.back()}
              className="flex items-center md:gap-2 gap-1 text-white hover:text-purple-300 transition-colors"
            >
              <ChevronLeft className="md:w-4 md:h-4 w-3 h-3" />
              <span className="text-xs md:text-sm font-semibold">Back</span>
            </button>
          </div>

          <div className="absolute top-5 md:right-8 right-4 z-20">
            <h1
              className="text-3xl md:text-4xl font-bold text-white tracking-[0.3em] drop-shadow-2xl"
              style={{
                fontFamily: "'Pixelify Sans', monospace",
                letterSpacing: "0.2em",
              }}
            >
              SELECT GAME
            </h1>
          </div>

          <div className="relative z-10 flex flex-col items-center justify-center h-full px-6 pt-24 pb-8">
            <div className="grid grid-cols-2 md:gap-6 gap-3 w-full max-w-md mb-8">
              {games.map((game) => (
                <div key={game.id} className="relative group">
                  <button
                    onClick={() => handleGameSelect(game)}
                    className="relative w-full h-24 transform transition-all duration-200 hover:scale-105 active:scale-95 focus:outline-none"
                  >
                    <Image
                      src={game.image || "/placeholder.svg"}
                      alt={game.title}
                      fill
                      className="object-contain"
                    />
                  </button>

                  {/* Direct link option */}
                  <div className="absolute top-1 right-1 opacity-0 group-hover:opacity-100 transition-opacity">
                    <Link
                      href={`/game/${game.id}`}
                      className="block w-6 h-6 bg-blue-600 hover:bg-blue-700 rounded-full flex items-center justify-center text-white text-xs font-bold"
                      title={`Open ${game.title} in new page`}
                    >
                      ↗
                    </Link>
                  </div>
                </div>
              ))}
            </div>

            <div className="absolute md:top-[70%] top-[62%] md:-right-4 -right-12 w-48 h-48 md:w-56 md:h-56">
              <Image
                src="/assets/games/mascot.svg"
                alt="Mascot"
                fill
                className="object-contain drop-shadow-2xl"
              />
            </div>

            <div className="relative z-10 mt-auto">
              <p className="text-white text-xl font-semibold drop-shadow-lg">
                Choose Your Adventure
              </p>
            </div>
          </div>
        </div>
      ) : (
        <div className="relative w-full pb-2 max-h-screen">
          <ChevronLeft
            className="absolute top-2 left-4 z-20 cursor-pointer text-white hover:text-yellow-400 transition-colors w-6 h-6 md:w-8 md:h-8 mt-3"
            onClick={() => setActiveGame(null)}
          />
          <div className="w-full max-h-screen">{activeGame}</div>
        </div>
      )}
    </>
  );
};

export default GamesPage;<|MERGE_RESOLUTION|>--- conflicted
+++ resolved
@@ -1,26 +1,15 @@
-<<<<<<< HEAD
 "use client";
 import { useState } from "react";
 import { useRouter } from "next/navigation";
 import WordleGame from "./wordle/WordleGame";
 import QuizGame from "./quiz/QuizGame";
 import { PicturePuzzle } from "./puzzle/Game";
+import NumGeniusGame from "./numgenius/NumGeniusGame";
+import CrosswordGame from "./crossword/CrosswordGame";
 import { ChevronLeft } from "lucide-react";
 import Image from "next/image";
 import Link from "next/link";
 import { useEnhancedNavigation } from "@/lib/navigationUtils";
-=======
-"use client"
-import { useState } from "react"
-import { useRouter } from "next/navigation"
-import WordleGame from "./wordle/WordleGame"
-import QuizGame from "./quiz/QuizGame"
-import { PicturePuzzle } from "./puzzle/Game"
-import NumGeniusGame from "./numgenius/NumGeniusGame"
-import CrosswordGame from "./crossword/CrosswordGame"
-import { ChevronLeft } from "lucide-react"
-import Image from "next/image"
->>>>>>> b9cbe366
 
 const GamesPage = () => {
   const navigate = useRouter();
@@ -49,7 +38,7 @@
     {
       id: "num-genius",
       title: "NUM GENIUS",
-      component: <PicturePuzzle />,
+      component: <NumGeniusGame />,
       image: "/assets/games/num-genius.svg",
     },
     {
