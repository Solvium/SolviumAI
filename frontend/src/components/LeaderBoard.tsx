"use client";

import { useState } from "react";
import { useAuth } from "@/app/contexts/AuthContext";
import { ChevronLeft, ChevronUp, ChevronDown } from "lucide-react";

const LeaderBoard = () => {
  const { user } = useAuth();
  const [leader, setLeader] = useState<any[]>([]);

  const mockLeaderboard = [
    {
      username: "Iman",
      name: "Iman",
      totalPoints: 2019,
      level: 67,
      avatar:
        "https://hebbkx1anhila5yf.public.blob.vercel-storage.com/Group%20427320572%20%281%29-NPYGoTXVwnq0OZUZH98F4K6Zif1m0d.png",
      trend: null,
    },
    {
      username: "Vatani",
      name: "Vatani",
      totalPoints: 1932,
      level: 6,
      avatar:
        "https://hebbkx1anhila5yf.public.blob.vercel-storage.com/Profile%20%283%29-WZPFlfUDkroTDHebxd7DJflTbq8tEn.png",
      trend: "down",
    },
    {
      username: "Jonathan",
      name: "Jonathan",
      totalPoints: 1431,
      level: 64,
      avatar:
        "https://hebbkx1anhila5yf.public.blob.vercel-storage.com/Profile%20%284%29-Mk5AX2qudgAhCe4v16HXWhVTL9ItDT.png",
      trend: null,
    },
    {
      username: "Paul",
      name: "Paul",
      totalPoints: 1241,
      level: 45,
      avatar: null,
      trend: null,
    },
    {
      username: "Robert",
      name: "Robert",
      totalPoints: 1051,
      level: 32,
      avatar: null,
      trend: null,
    },
    {
      username: "Gwen",
      name: "Gwen",
      totalPoints: 953,
      level: 28,
      avatar: null,
      trend: "up",
    },
    {
      username: "Emma",
      name: "Emma",
      totalPoints: 943,
      level: 27,
      avatar: null,
      trend: null,
    },
    {
      username: "Sophia",
      name: "Sophia",
      totalPoints: 914,
      level: 25,
      avatar: null,
      trend: "down",
    },
    {
      username: "Mia",
      name: "Mia",
      totalPoints: 896,
      level: 24,
      avatar: null,
      trend: "down",
    },
    {
      username: "John",
      name: "John",
      totalPoints: 848,
      level: 22,
      avatar: null,
      trend: "down",
    },
  ];

  const leaderboardData = leader.length > 0 ? leader : mockLeaderboard;

  const myPos = leaderboardData?.findIndex((ele: any) => {
    return ele.username == user?.username;
  });

  const currentUserData = {
    username: user?.username ?? "You",
    name:
      // prefer explicit name-like fields if present
      (user as any)?.name ||
      (user as any)?.firstName ||
      user?.username ||
      "You",
    totalPoints: (user as any)?.totalPoints ?? 432,
    level: (user as any)?.level ?? 10,
  };
  const userPosition = myPos !== -1 ? myPos + 1 : 148;

  const stringToColour = (str: any) => {
    if (!str) return "#6366f1";
    let hash = 0;
    for (let i = 0; i < str.length; i++) {
      hash = str.charCodeAt(i) + ((hash << 5) - hash);
    }
    const value = (hash >> (str.length * 8)) & 0xff;
    const hue = value * 137.508;
    return `hsl(${hue},70%,65%)`;
  };

  const TopThreePodium = () => {
    const top3 = leaderboardData.slice(0, 3);
    const [first, second, third] = [top3[0], top3[1], top3[2]];

    return (
      <div className="flex items-end justify-center gap-4 mb-8 px-4">
        {/* 2nd Place */}
        {second && (
          <div className="flex flex-col items-center">
            <div className="relative">
              <div className="w-20 h-20 rounded-full border-4 border-white overflow-hidden bg-white">
                {second.avatar ? (
                  <img
                    src={second.avatar || "/placeholder.svg"}
                    alt={second.name}
                    className="w-full h-full object-cover"
                  />
                ) : (
                  <div
                    style={{ background: stringToColour(second.username) }}
                    className="w-full h-full flex items-center justify-center text-2xl font-bold text-white"
                  >
                    {second.name?.slice(0, 1)?.toUpperCase()}
                  </div>
                )}
              </div>
              <div className="absolute -bottom-2 left-1/2 -translate-x-1/2 w-8 h-8 rounded-full bg-white flex items-center justify-center text-sm font-bold border-2 border-[#0A0A1F]">
                2
              </div>
            </div>
            <p className="text-white font-semibold mt-3 text-sm">
              {second.name}
            </p>
            <p className="text-gray-400 text-xs">level {second.level}</p>
          </div>
        )}

        {/* 1st Place */}
        {first && (
          <div className="flex flex-col items-center -mt-4">
            <img
              src="https://hebbkx1anhila5yf.public.blob.vercel-storage.com/Group%20427320572%20%281%29-NPYGoTXVwnq0OZUZH98F4K6Zif1m0d.png"
              alt="Winner"
              className="w-32 h-32 mb-2"
            />
            <p className="text-white font-semibold text-base">{first.name}</p>
            <p className="text-gray-400 text-sm">level {first.level}</p>
          </div>
        )}

        {/* 3rd Place */}
        {third && (
          <div className="flex flex-col items-center">
            <div className="relative">
              <div className="w-20 h-20 rounded-full border-4 border-white overflow-hidden bg-white">
                {third.avatar ? (
                  <img
                    src={third.avatar || "/placeholder.svg"}
                    alt={third.name}
                    className="w-full h-full object-cover"
                  />
                ) : (
                  <div
                    style={{ background: stringToColour(third.username) }}
                    className="w-full h-full flex items-center justify-center text-2xl font-bold text-white"
                  >
                    {third.name?.slice(0, 1)?.toUpperCase()}
                  </div>
                )}
              </div>
              <div className="absolute -bottom-2 left-1/2 -translate-x-1/2 w-8 h-8 rounded-full bg-white flex items-center justify-center text-sm font-bold border-2 border-[#0A0A1F]">
                3
              </div>
            </div>
            <p className="text-white font-semibold mt-3 text-sm">
              {third.name}
            </p>
            <p className="text-gray-400 text-xs">level {third.level}</p>
          </div>
        )}
      </div>
    );
  };

  const RankingCard = ({ userData, position }: any) => {
    const isTop3 = position <= 3;
    let bgColor = "#1A1A3E";

    if (position === 1) bgColor = "#1E2875";
    if (position === 2) bgColor = "#F5F5F5";
    if (position === 3) bgColor = "#E91E8C";

    const textColor = position === 2 ? "#000000" : "#FFFFFF";
    const subTextColor = position === 2 ? "#666666" : "#A0A0C0";

    return (
      <div
        className="flex items-center px-6 py-4 rounded-full mb-3 mx-4"
        style={{ backgroundColor: bgColor }}
      >
        <div className="flex items-center gap-3 flex-1">
          {userData.trend === "up" && (
            <ChevronUp className="w-5 h-5 text-green-500" />
          )}
          {userData.trend === "down" && (
            <ChevronDown className="w-5 h-5 text-red-500" />
          )}
          {!userData.trend && (
            <span
              className="w-5 h-5 flex items-center justify-center"
              style={{ color: textColor }}
            >
              —
            </span>
          )}

          <span className="font-semibold text-lg" style={{ color: textColor }}>
            {position}
          </span>

          <div className="w-12 h-12 rounded-full overflow-hidden border-2 border-white">
            {userData.avatar ? (
              <img
                src={userData.avatar || "/placeholder.svg"}
                alt={userData.name}
                className="w-full h-full object-cover"
              />
            ) : (
              <div
                style={{ background: stringToColour(userData.username) }}
                className="w-full h-full flex items-center justify-center text-lg font-bold text-white"
              >
                {userData.name?.slice(0, 1)?.toUpperCase()}
              </div>
            )}
          </div>

          <span className="font-semibold text-lg" style={{ color: textColor }}>
            {userData.name}
          </span>
        </div>

        <span className="font-semibold text-lg" style={{ color: textColor }}>
          {userData.totalPoints} pts.
        </span>
      </div>
    );
  };

  const UserRankingCard = () => (
    <div className="flex items-center px-6 py-4 rounded-full mb-3 mx-4 bg-[#0F0F20]">
      <div className="flex items-center gap-3 flex-1">
        <ChevronUp className="w-5 h-5 text-green-500" />
        <span className="font-semibold text-lg text-white">{userPosition}</span>

        <div className="w-12 h-12 rounded-full overflow-hidden border-2 border-white bg-blue-500 flex items-center justify-center">
          <span className="text-2xl">🤖</span>
        </div>

        <span className="font-semibold text-lg text-white">
<<<<<<< HEAD
          {currentUserData.name}
        </span>
=======
  {"name" in currentUserData 
    ? currentUserData.name 
    : currentUserData.username}
</span>
>>>>>>> 08dfbd7b
      </div>

      <span className="font-semibold text-lg text-white">
        {currentUserData.totalPoints} pts.
      </span>
    </div>
  );

  return (
    <div className="w-full min-h-screen bg-[#040022] text-white pb-8">
      <div className="flex items-center justify-between px-6 py-6">
        <button className="flex items-center gap-2 text-white">
          <ChevronLeft className="w-5 h-5" />
          <span className="text-sm">Back</span>
        </button>
      </div>

      <h1
        className="text-center text-3xl font-bold tracking-wider mb-8"
        style={{ fontFamily: "monospace", letterSpacing: "0.2em" }}
      >
        LEADER BOARD
      </h1>

      <TopThreePodium />

      <div className="mt-8">
        {leaderboardData.map((userData, index) => (
          <RankingCard
            key={`${userData.username}-${index}`}
            userData={userData}
            position={index + 1}
          />
        ))}

        {userPosition > 10 && (
          <div className="mt-6">
            <UserRankingCard />
          </div>
        )}
      </div>

      <div className="flex justify-center mt-8">
        <button className="text-white font-semibold flex items-center gap-2 hover:text-gray-300 transition-colors">
          View All
          <ChevronLeft className="w-4 h-4 rotate-180" />
        </button>
      </div>
    </div>
  );
};

export default LeaderBoard;<|MERGE_RESOLUTION|>--- conflicted
+++ resolved
@@ -284,15 +284,10 @@
         </div>
 
         <span className="font-semibold text-lg text-white">
-<<<<<<< HEAD
-          {currentUserData.name}
+          {(("name" in currentUserData) as any)
+            ? currentUserData.name
+            : currentUserData.username}
         </span>
-=======
-  {"name" in currentUserData 
-    ? currentUserData.name 
-    : currentUserData.username}
-</span>
->>>>>>> 08dfbd7b
       </div>
 
       <span className="font-semibold text-lg text-white">
