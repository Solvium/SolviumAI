"use client";

import { useEffect, useRef, useState } from "react";
import { usePrivateKeyWallet } from "@/contexts/PrivateKeyWalletContext";
import { ChevronLeft, ArrowUp, Plus, DollarSign, RefreshCw, Sparkles, MessageCircle } from "lucide-react";
import { getAccountInfo, formatNearAmount, getAccountInventory } from "@/lib/nearblocks";
import { getAccountFull, formatYoctoToNear } from "@/lib/fastnear";
import { getNearUsd } from "@/lib/prices";
import { utils } from "near-api-js";
import SendFlow from "@/components/features/wallet/SendFlow";
import AddFlow from "@/components/features/wallet/AddFlow";
import SwapFlow from "@/components/features/wallet/SwapFlow";
import TransactionFlow from "@/components/features/wallet/TransactionFlow";
import SuccessModal from "@/components/features/wallet/SuccessModal";
import AIChatAgent from "@/components/features/wallet/AIChatAgent";
import { useWalletPortfolioContext } from "@/contexts/WalletPortfolioContext";

type ActiveFlow = "send" | "add" | "swap" | "transaction" | null;

const WalletPage = () => {
  const {
    isConnected,
    isLoading,
    error,
    accountId,
    autoConnect,
    createWallet,
    account,
    unwrapNear,
  } = usePrivateKeyWallet();
  const [nearBalance, setNearBalance] = useState<string | null>(null);
  const [recentTxns, setRecentTxns] = useState<any[] | null>(null);
  const [allTxns, setAllTxns] = useState<any[] | null>(null);
  const [showAllTxns, setShowAllTxns] = useState(false);
  const [activeTab, setActiveTab] = useState<"assets" | "txns">("assets");
  const [nearUsd, setNearUsd] = useState<number | null>(null);
  const [activeFlow, setActiveFlow] = useState<ActiveFlow>(null);
  const [showSuccess, setShowSuccess] = useState(false);
  const [isChatOpen, setIsChatOpen] = useState(false);
  const lastWalletFetchAtRef = useRef<number>(0);
  
  // AI Agent draggable state
  const [aiPosition, setAiPosition] = useState<{ x: number; y: number } | null>(null);
  const [isDragging, setIsDragging] = useState(false);
  const dragStartRef = useRef({ x: 0, y: 0, elementX: 0, elementY: 0 });
  const hasDraggedRef = useRef(false);
  const aiButtonRef = useRef<HTMLButtonElement>(null);
  const [tokenHoldings, setTokenHoldings] = useState<
    { id: string; symbol: string; balance: string; decimals?: number; icon?: string }[]
  >([]);
  const [tokenPricesUsd, setTokenPricesUsd] = useState<Record<string, number>>(
    {}
  );
  const [tokenChanges24h, setTokenChanges24h] = useState<Record<string, number>>({});
  const [tokenIcons, setTokenIcons] = useState<Record<string, string>>({});
  const portfolio = useWalletPortfolioContext();

  // Disable background scroll when a modal/flow is active
  useEffect(() => {
    try {
      if (activeFlow) {
        const prev = document.body.style.overflow;
        document.body.style.overflow = "hidden";
        return () => {
          document.body.style.overflow = prev;
        };
      }
    } catch {}
    return;
  }, [activeFlow]);

  useEffect(() => {
    if (!isConnected && !isLoading) {
      autoConnect().catch(() => {});
    }
  }, [isConnected, isLoading, autoConnect]);

  useEffect(() => {
    let cancelled = false;
    (async () => {
      const price = await getNearUsd();
      if (!cancelled && price) setNearUsd(price);
    })();
    return () => {
      cancelled = true;
    };
  }, []);

  useEffect(() => {
    if (!accountId) return;
    const now = Date.now();
    // Debounce wallet data fetch to at most once every 30s
    if (now - lastWalletFetchAtRef.current < 30000) return;
    lastWalletFetchAtRef.current = now;

    let cancelled = false;
    (async () => {
      try {
        const full = await getAccountFull(accountId);
        if (!cancelled && full?.state?.balance) {
          setNearBalance(formatYoctoToNear(full.state.balance));
        } else {
          const info = await getAccountInfo(accountId);
          if (!cancelled) {
            const bal = info?.account?.amount || info?.amount || info?.balance;
            if (bal) {
              setNearBalance(formatNearAmount(bal));
            }
          }
        }

        // txns and tokens are provided by useWalletPortfolio
      } catch (error) {
        console.error("Error fetching wallet data:", error);
      }
    })();
    return () => {
      cancelled = true;
    };
  }, [accountId]);

  // Sync txns from portfolio
  useEffect(() => {
    if (!portfolio) return;
    const all = portfolio.txns || [];
    setAllTxns(all);
    setRecentTxns(all.slice(0, 5));
  }, [portfolio]);

  // Sync tokens from portfolio
  useEffect(() => {
    if (!portfolio) return;
    const mapped = (portfolio.tokens || []).map((t) => ({
      id: t.id,
      symbol: t.symbol,
      balance: t.balance,
      decimals: t.decimals,
    }));
    setTokenHoldings(mapped);
  }, [portfolio]);

  // Fetch token icons from inventory
  useEffect(() => {
    if (!accountId || tokenHoldings.length === 0) return;
    
    (async () => {
      try {
        const inv = await getAccountInventory(accountId);
        if (!inv) return;
        
        const fromFts = Array.isArray((inv as any)?.fts) ? (inv as any).fts : null;
        const fromArray = Array.isArray(inv) ? inv : null;
        
        const iconMap: Record<string, string> = {};
        
        if (fromFts) {
          fromFts.forEach((t: any) => {
            const id = t?.contract || t?.token_contract || t?.token || t?.id || "";
            const icon = t?.ft_meta?.icon || t?.icon;
            if (id && icon) {
              iconMap[id] = icon;
            }
          });
        } else if (fromArray) {
          fromArray.forEach((it: any) => {
            const id = it?.token_id || it?.contract || it?.id || "";
            const icon = it?.metadata?.icon || it?.icon;
            if (id && icon) {
              iconMap[id] = icon;
            }
          });
        }
        
        setTokenIcons(iconMap);
      } catch (e) {
        console.error("Error fetching token icons:", e);
      }
    })();
  }, [accountId, tokenHoldings]);

  // Auto-unwrap wrapped NEAR when received
  useEffect(() => {
    if (!portfolio?.tokens || !unwrapNear) return;

    const wrappedNearToken = portfolio.tokens.find(
      (t) => t.symbol === "WNEAR" || t.id === "wrap.near"
    );

    if (wrappedNearToken && parseFloat(wrappedNearToken.balance) > 0) {
      // Auto-unwrap wrapped NEAR
      handleUnwrapNear(wrappedNearToken.balance);
    }
  }, [portfolio?.tokens, unwrapNear]);

  // Fetch USD prices for all token holdings
  useEffect(() => {
    (async () => {
      try {
        const uniqueIds = Array.from(
          new Set(
            (tokenHoldings || []).map((t) =>
              t.symbol === "NEAR" ? "wrap.near" : t.id
            )
          )
        ).filter(Boolean) as string[];
        if (uniqueIds.length === 0) return;
        const entries = await Promise.all(
          uniqueIds.map(async (id) => {
            // Native stablecoins (usdc.near, usdt.near) are safe to hardcode as $1
            if (id === "usdc.near" || id === "usdt.near") {
              return [id, 1] as const;
            }
            const res = await fetch(
              `/api/wallet?action=price&token=${encodeURIComponent(id)}`,
              {
                method: "GET",
                headers: { Accept: "application/json" },
                cache: "no-store",
              }
            );
            if (!res.ok) return [id, NaN] as const;
            const data = await res.json().catch(() => null);
            const p = Number(data?.priceUsd);
            return [id, Number.isFinite(p) && p > 0 ? p : NaN] as const;
          })
        );
        const map: Record<string, number> = {};
        for (const [id, p] of entries) if (Number.isFinite(p)) map[id] = p;
        // Mirror NEAR if present
        if (map["wrap.near"] && nearUsd && !Number.isNaN(nearUsd)) {
          map["near"] = nearUsd;
        }
        setTokenPricesUsd(map);
      } catch {}
    })();
  }, [tokenHoldings, nearUsd]);

  // Fetch 24h price change for tokens from DexScreener
  useEffect(() => {
    (async () => {
      try {
        const ids = Array.from(new Set((tokenHoldings || []).map((t) => t.id))).filter(Boolean) as string[];
        if (ids.length === 0) return;
        
        const entries = await Promise.all(
          ids.map(async (id) => {
            try {
              // Handle NEAR separately via CoinGecko
              if (id === "wrap.near" || id === "near") {
                try {
                  const res = await fetch(
                    "https://api.coingecko.com/api/v3/simple/price?ids=near&vs_currencies=usd&include_24hr_change=true",
                    { cache: "no-store" }
                  );
                  if (res.ok) {
                    const data = await res.json().catch(() => null);
                    const change = Number(data?.near?.usd_24h_change);
                    if (Number.isFinite(change)) {
                      return [id, change] as const;
                    }
                  }
                } catch {}
                return [id, null] as const;
              }
              
              // For other tokens, fetch directly from DexScreener
              const res = await fetch(
                `https://api.dexscreener.com/latest/dex/tokens/${encodeURIComponent(id)}`,
                {
                  method: 'GET',
                  headers: { Accept: 'application/json' },
                  cache: 'no-store',
                }
              );
              
              if (!res.ok) return [id, null] as const;
              
              const data = await res.json().catch(() => null);
              if (!data?.pairs || data.pairs.length === 0) return [id, null] as const;
              
              // Find NEAR pairs and get the best one (highest liquidity)
              const nearPairs = data.pairs.filter(
                (p: any) => p.chainId === "near" || p.dexId === "ref" || p.dexId === "joe" || p.dexId === "trisolaris"
              );
              
              if (nearPairs.length === 0) return [id, null] as const;
              
              // Sort by liquidity and get the best pair
              const bestPair = nearPairs.sort((a: any, b: any) => b.liquidity?.usd - a.liquidity?.usd)[0];
              const change = Number(bestPair?.priceChange?.h24);
              
              return [id, Number.isFinite(change) ? change : null] as const;
            } catch {
              return [id, null] as const;
            }
          })
        );
        
        const map: Record<string, number> = {};
        for (const [id, ch] of entries) {
          if (ch !== null && Number.isFinite(ch)) {
            map[id] = ch as number;
            // Also map wrap.near to near for consistency
            if (id === "wrap.near") {
              map["near"] = ch as number;
            }
          }
        }
        setTokenChanges24h(map);
      } catch (error) {
        console.error("Error fetching 24h price changes:", error);
      }
    })();
  }, [tokenHoldings]);

  useEffect(() => {
    if (!account || nearBalance) return;
    let cancelled = false;
    (async () => {
      try {
        const b = await account.getAccountBalance?.();
        if (!cancelled && b?.available) {
          setNearBalance(formatNearAmount(b.available));
        }
      } catch {}
    })();
    return () => {
      cancelled = true;
    };
  }, [account, nearBalance]);

  // Calculate total portfolio value including all tokens
  const calculateTotalPortfolioValue = () => {
    let totalValue = 0;

    // Add NEAR balance value
    if (nearUsd && nearBalance && /^[0-9]+(\.[0-9]+)?$/.test(nearBalance)) {
      totalValue += Number(nearBalance) * nearUsd;
    }

    // Add all token holdings value
    if (tokenHoldings && tokenPricesUsd) {
      tokenHoldings.forEach((token) => {
        const tokenId = token.symbol === "NEAR" ? "near" : token.id;
        const price = tokenPricesUsd[tokenId];
        const balance = parseFloat(token.balance) || 0;

        if (price && !isNaN(price) && price > 0) {
          totalValue += balance * price;
        }
      });
    }

    return totalValue.toFixed(2);
  };

  const usdBalance = calculateTotalPortfolioValue();

  // Calculate individual NEAR USD value for the assets table
  const nearUsdValue =
    nearUsd && nearBalance && /^[0-9]+(\.[0-9]+)?$/.test(nearBalance)
      ? (Number(nearBalance) * nearUsd).toFixed(2)
      : "0.00";

  const handleFlowSuccess = () => {
    setActiveFlow(null);
    setShowSuccess(true);
  };

  const handleCloseSuccess = () => {
    setShowSuccess(false);
  };

  const handleUnwrapNear = async (balance: string) => {
    try {
      // Use NEAR API utils to properly convert to yoctoNEAR
      const amountYocto = utils.format.parseNearAmount(balance);
      if (!amountYocto) {
        throw new Error("Invalid amount format");
      }

      await unwrapNear(amountYocto);

      // Portfolio will automatically refresh when the transaction completes
      setShowSuccess(true);
    } catch (error) {
      console.error("Failed to unwrap NEAR:", error);
      // You could add a toast notification here
    }
  };

  // AI Agent drag handlers
  const handleDragStart = (e: React.MouseEvent | React.TouchEvent) => {
    e.stopPropagation();
    const clientX = 'touches' in e ? e.touches[0].clientX : e.clientX;
    const clientY = 'touches' in e ? e.touches[0].clientY : e.clientY;
    
    let currentX = aiPosition?.x || 0;
    let currentY = aiPosition?.y || 0;
    
    // If position hasn't been set yet, get the actual position from the DOM
    if (!aiPosition && aiButtonRef.current) {
      const rect = aiButtonRef.current.getBoundingClientRect();
      currentX = rect.left;
      currentY = rect.top;
    }
    
    dragStartRef.current = {
      x: clientX,
      y: clientY,
      elementX: currentX,
      elementY: currentY,
    };
    
    hasDraggedRef.current = false;
    setIsDragging(true);
  };

  useEffect(() => {
    if (!isDragging) return;

    const handleDragMove = (e: MouseEvent | TouchEvent) => {
      e.preventDefault();
      const clientX = 'touches' in e ? (e as TouchEvent).touches[0].clientX : (e as MouseEvent).clientX;
      const clientY = 'touches' in e ? (e as TouchEvent).touches[0].clientY : (e as MouseEvent).clientY;
      
      const deltaX = clientX - dragStartRef.current.x;
      const deltaY = clientY - dragStartRef.current.y;
      
      // Mark as dragged if moved more than 5 pixels
      if (Math.abs(deltaX) > 5 || Math.abs(deltaY) > 5) {
        hasDraggedRef.current = true;
      }
      
      setAiPosition({
        x: dragStartRef.current.elementX + deltaX,
        y: dragStartRef.current.elementY + deltaY,
      });
    };

    const handleDragEnd = () => {
      setIsDragging(false);
    };

    window.addEventListener('mousemove', handleDragMove);
    window.addEventListener('mouseup', handleDragEnd);
    window.addEventListener('touchmove', handleDragMove, { passive: false });
    window.addEventListener('touchend', handleDragEnd);
    
    return () => {
      window.removeEventListener('mousemove', handleDragMove);
      window.removeEventListener('mouseup', handleDragEnd);
      window.removeEventListener('touchmove', handleDragMove);
      window.removeEventListener('touchend', handleDragEnd);
    };
  }, [isDragging]);

  if (!isConnected) {
    return (
      <div className="min-h-screen bg-[#0a0b2e] flex items-center justify-center p-4">
        <div className="text-center space-y-4">
          <div className="text-white text-lg">Connecting wallet...</div>
          {error && (
            <div className="text-red-400 text-sm">
              {error}
              <button
                onClick={() => autoConnect()}
                className="mt-4 bg-blue-600 hover:bg-blue-700 px-4 py-2 rounded-lg text-white"
              >
                Retry
              </button>
            </div>
          )}
        </div>
      </div>
    );
  }

  return (
    <>
<<<<<<< HEAD
      <div className="min-h-screen bg-[#0a0b2e] relative flex flex-col">
        {/* Fixed Header (no back button on wallet home) */}
=======
      <div className="h-screen bg-[#0a0b2e] flex flex-col overflow-hidden">
        {/* Fixed Header */}
>>>>>>> 6df4a8e9
        <div className="sticky top-0 z-50 bg-[#0a0b2e] border-b border-white/5">
          <div className="px-4 py-4">
            <div className="flex items-center justify-center">
              <h1
                className="text-lg font-bold text-white tracking-[0.2em]"
                style={{
                  fontFamily: "'Press Start 2P', monospace",
                  textShadow: "0 0 15px rgba(99, 102, 241, 0.5)",
                }}
              >
                WALLET
              </h1>
            </div>
          </div>
        </div>

        {/* Scrollable Content */}
        <div className="flex-1 overflow-y-auto">
          <div className="px-4 pt-4 pb-24">

            {/* Balance Card */}
            <div className="relative mb-4">
              <div
                className="rounded-2xl p-[2px]"
                style={{
                  background:
                    "linear-gradient(135deg, #3b82f6 0%, #8b5cf6 50%, #6366f1 100%)",
                }}
              >
                <div className="bg-[#1a1d3f] rounded-2xl px-4  relative overflow-hidden">
                  <div className="flex items-center justify-between">
                    <div className="space-y-1">
                      <div className="text-white/70 text-sm font-medium">
                        Total balance
                      </div>
                      <div className="text-4xl font-bold text-white tracking-tight">
                        ${usdBalance}
                      </div>
                    </div>
                    <div className="relative w-36 h-36 -mr-16">
                      <img
                        src="/assets/wallet/mascot-robot.svg"
                        alt="Robot Mascot"
                        className="w-full h-full object-contain"
                        onError={(e) => {
                          // Fallback to inline SVG if image not found
                          e.currentTarget.style.display = 'none';
                        }}
                      />
                    </div>
                  </div>
                </div>
              </div>
            </div>

            {/* Action Buttons */}
            <div className="flex items-center justify-center gap-4 mb-5">
              <button
                onClick={() => setActiveFlow("send")}
                className="flex flex-col items-center gap-1.5 group"
              >
                <div className="w-12 h-12 bg-blue-600 rounded-full flex items-center justify-center shadow-lg group-hover:scale-110 transition-transform">
                  <ArrowUp className="w-4 h-4 text-white" />
                </div>
                <span className="text-white text-[10px] font-medium">Send</span>
              </button>

              <button
                onClick={() => setActiveFlow("add")}
                className="flex flex-col items-center gap-1.5 group"
              >
                <div className="w-12 h-12 bg-blue-600 rounded-full flex items-center justify-center shadow-lg group-hover:scale-110 transition-transform">
                  <Plus className="w-4 h-4 text-white" />
                </div>
                <span className="text-white text-[10px] font-medium">Add</span>
              </button>

              <button
                onClick={() => setActiveFlow("transaction")}
                className="flex flex-col items-center gap-1.5 group"
              >
                <div className="w-12 h-12 bg-blue-600 rounded-full flex items-center justify-center shadow-lg group-hover:scale-110 transition-transform">
                  <DollarSign className="w-4 h-4 text-white" />
                </div>
                <span className="text-white text-[10px] font-medium">Transaction</span>
              </button>

              <button
                onClick={() => setActiveFlow("swap")}
                className="flex flex-col items-center gap-1.5 group"
              >
                <div className="w-12 h-12 bg-blue-600 rounded-full flex items-center justify-center shadow-lg group-hover:scale-110 transition-transform">
                  <RefreshCw className="w-4 h-4 text-white" />
                </div>
                <span className="text-white text-[10px] font-medium">Swap</span>
              </button>
            </div>

            {/* Token List */}
            <div className="space-y-2.5">
              {/* NEAR Token */}
              <div
                className="rounded-xl p-[2px]"
                style={{
                  background:
                    "linear-gradient(135deg, #3b82f6 0%, #8b5cf6 50%, #6366f1 100%)",
                }}
              >
                <div className="bg-[#1a1d3f] rounded-xl px-3 py-3 flex items-center justify-between">
                  <div className="flex items-center gap-2.5">
                    <div className="w-10 h-10 bg-gradient-to-br from-blue-400 to-blue-600 rounded-full flex items-center justify-center">
                      <svg
                        width="20"
                        height="20"
                      viewBox="0 0 24 24"
                      fill="none"
                      xmlns="http://www.w3.org/2000/svg"
                    >
                      <path
                        d="M12 2L2 7L12 12L22 7L12 2Z"
                        fill="white"
                        stroke="white"
                        strokeWidth="2"
                        strokeLinecap="round"
                        strokeLinejoin="round"
                      />
                      <path
                        d="M2 17L12 22L22 17"
                        stroke="white"
                        strokeWidth="2"
                        strokeLinecap="round"
                        strokeLinejoin="round"
                      />
                      <path
                        d="M2 12L12 17L22 12"
                        stroke="white"
                        strokeWidth="2"
                        strokeLinecap="round"
                        strokeLinejoin="round"
                      />
                    </svg>
                    </div>
                    <div>
                      <div className="text-white font-semibold text-xs">
                        NEAR
                      </div>
                      <div className="text-white/50 text-[10px]">
                        {nearBalance || "0.0000"}
                      </div>
                    </div>
                  </div>
                    <div className="text-right">
                      <div className="text-white font-bold text-sm">
                        ${nearUsdValue}
                      </div>
                      {typeof tokenChanges24h["near"] === "number" || typeof tokenChanges24h["wrap.near"] === "number" ? (
                        <div className={`text-[10px] flex items-center justify-end gap-0.5 ${
                          (tokenChanges24h["near"] ?? tokenChanges24h["wrap.near"] ?? 0) >= 0 ? 'text-green-400' : 'text-red-400'
                        }`}>
                          {((tokenChanges24h["near"] ?? tokenChanges24h["wrap.near"] ?? 0) >= 0 ? '+' : '')}
                          {(tokenChanges24h["near"] ?? tokenChanges24h["wrap.near"] ?? 0).toFixed(2)}%
                        </div>
                      ) : null}
                    </div>
                </div>
              </div>

              {/* Other Tokens */}
              {tokenHoldings
                .filter((t) => {
                  const balance = parseFloat(t.balance || "0");
                  if (balance <= 0) return false;
                  const tokenId = t.id || "";
                  if (
                    tokenId.includes(".e") ||
                    tokenId.includes("factory.bridge.near")
                  ) {
                    return false;
                  }
                  return true;
                })
                .slice(0, 3)
                .map((t) => {
                  const idOrNear = t.symbol === "NEAR" ? "wrap.near" : t.id;
                  const price =
                    t.symbol === "NEAR" && nearUsd
                      ? nearUsd
                      : tokenPricesUsd[idOrNear] || 0;
                  const balNum = Number(t.balance || 0);
                  const usd =
                    Number.isFinite(balNum) && price ? balNum * price : 0;
                  return (
                    <div
                      key={t.id}
                      className="rounded-xl p-[2px]"
                      style={{
                        background:
                          "linear-gradient(135deg, #3b82f6 0%, #8b5cf6 50%, #6366f1 100%)",
                      }}
                    >
                      <div className="bg-[#1a1d3f] rounded-xl px-3 py-3 flex items-center justify-between">
                        <div className="flex items-center gap-2.5">
                          <div className="w-10 h-10 bg-gradient-to-br from-blue-400 to-blue-600 rounded-full flex items-center justify-center overflow-hidden">
                            {tokenIcons[t.id] ? (
                              <img
                                src={tokenIcons[t.id]}
                                alt={t.symbol}
                                className="w-full h-full object-cover"
                                onError={(e) => {
                                  // Fallback to text if image fails
                                  e.currentTarget.style.display = 'none';
                                  const parent = e.currentTarget.parentElement;
                                  if (parent) {
                                    const span = document.createElement('span');
                                    span.className = 'text-white font-bold text-xs';
                                    span.textContent = t.symbol.slice(0, 2);
                                    parent.appendChild(span);
                                  }
                                }}
                              />
                            ) : (
                              <span className="text-white font-bold text-xs">
                                {t.symbol.slice(0, 2)}
                              </span>
                            )}
                          </div>
                          <div>
                            <div className="text-white font-semibold text-xs">
                              {t.symbol.length > 8 ? `${t.symbol.slice(0, 8)}...` : t.symbol}
                            </div>
                            <div className="text-white/50 text-[10px]">
                              {t.balance}
                            </div>
                          </div>
                        </div>
                        <div className="text-right">
                          <div className="text-white font-bold text-sm">
                            ${usd.toFixed(2)}
                          </div>
                          <div className={`text-[10px] flex items-center justify-end gap-0.5 ${
                            (tokenChanges24h[t.id] ?? 0) >= 0 ? 'text-green-400' : 'text-red-400'
                          }`}>
                            {typeof tokenChanges24h[t.id] === 'number'
                              ? `${(tokenChanges24h[t.id] as number).toFixed(2)}%`
                              : '—'}
                          </div>
                        </div>
                      </div>
                    </div>
                  );
                })}
            </div>

            {/* AI Insights Section */}
            <div className="mt-5 rounded-xl border border-white/10 bg-[#1a1d3f]/50 px-3 py-3 text-center">
              <div className="flex items-center justify-center mb-1.5">
                {/* <Sparkles className="w-4 h-4 text-blue-400" /> */}
              </div>
              <div className="text-white/60 text-[8px] font-medium mb-0.5">
                AI Insights Available
              </div>
              <div className="text-white/40 text-[8px]">
                Tap the AI assistant for personalized portfolio recommendations
              </div>
            </div>
          </div>
        </div>
      </div>

      {/* Floating AI Chat Button - Only show on main wallet page */}
      {!activeFlow && (
        <button
          ref={aiButtonRef}
          onClick={(e) => {
            if (!hasDraggedRef.current) {
              setIsChatOpen(!isChatOpen);
            }
          }}
          onMouseDown={handleDragStart}
          onTouchStart={handleDragStart}
          className="fixed group cursor-move select-none"
          style={{ 
            zIndex: 9999,
            left: aiPosition ? `${aiPosition.x}px` : 'auto',
            top: aiPosition ? `${aiPosition.y}px` : 'auto',
            right: !aiPosition ? '4px' : 'auto',
            bottom: !aiPosition ? '128px' : 'auto',
            transition: isDragging ? 'none' : 'all 0.3s ease',
          }}
        >
        <div className="relative">
          {/* Notification Badge */}
          {/* <div className="absolute -top-0.5 -right-0.5 w-3.5 h-3.5 bg-blue-500 rounded-full border-2 border-[#0a0b2e] flex items-center justify-center z-10">
            <span className="text-white text-[9px] font-bold">1</span>
          </div> */}

          {/* Main Button */}
          <div className={`w-24 h-24 rounded-full items-center justify-center shadow-2xl ${!isDragging && 'group-hover:scale-110'} transition-transform overflow-hidden`}>
            <img
              src="/ai/AI-Assistant.svg"
              alt="AI Assistant"
              className="w-full h-full object-cover pointer-events-none"
              draggable={false}
            />
          </div>

          {/* Online Indicator */}
          {/* <div className="absolute bottom-0 right-0 w-3.5 h-3.5 bg-green-500 rounded-full border-2 border-[#0a0b2e]"></div> */}
        </div>

        {/* Tooltip */}
        {!isDragging && (
          <div className="absolute bottom-full right-0 mb-2 opacity-0 group-hover:opacity-100 transition-opacity pointer-events-none">
            <div className="bg-white rounded-2xl px-2.5 py-1.5 shadow-lg whitespace-nowrap">
              <div className="flex items-center gap-1.5">
                <Sparkles className="w-3.5 h-3.5 text-blue-600" />
                <span className="text-xs font-medium text-gray-900">
                  Hi! How can I help you?
                </span>
              </div>
              <div className="absolute bottom-0 right-3 transform translate-y-1/2 rotate-45 w-1.5 h-1.5 bg-white"></div>
            </div>
          </div>
        )}
        </button>
      )}

      {/* Modals */}
      {activeFlow === "send" && (
        <SendFlow
          onClose={() => setActiveFlow(null)}
          onSuccess={handleFlowSuccess}
        />
      )}
      {activeFlow === "add" && (
        <AddFlow onClose={() => setActiveFlow(null)} accountId={accountId} />
      )}
      {activeFlow === "swap" && (
        <SwapFlow
          onClose={() => setActiveFlow(null)}
          onSuccess={handleFlowSuccess}
        />
      )}
      {activeFlow === "transaction" && (
        <TransactionFlow onClose={() => setActiveFlow(null)} />
      )}
      {showSuccess && <SuccessModal onClose={handleCloseSuccess} />}

      {/* AI Chat Agent */}
      <AIChatAgent isOpen={isChatOpen} onClose={() => setIsChatOpen(false)} />
    </>
  );
};

export default WalletPage;<|MERGE_RESOLUTION|>--- conflicted
+++ resolved
@@ -2,8 +2,20 @@
 
 import { useEffect, useRef, useState } from "react";
 import { usePrivateKeyWallet } from "@/contexts/PrivateKeyWalletContext";
-import { ChevronLeft, ArrowUp, Plus, DollarSign, RefreshCw, Sparkles, MessageCircle } from "lucide-react";
-import { getAccountInfo, formatNearAmount, getAccountInventory } from "@/lib/nearblocks";
+import {
+  ChevronLeft,
+  ArrowUp,
+  Plus,
+  DollarSign,
+  RefreshCw,
+  Sparkles,
+  MessageCircle,
+} from "lucide-react";
+import {
+  getAccountInfo,
+  formatNearAmount,
+  getAccountInventory,
+} from "@/lib/nearblocks";
 import { getAccountFull, formatYoctoToNear } from "@/lib/fastnear";
 import { getNearUsd } from "@/lib/prices";
 import { utils } from "near-api-js";
@@ -38,20 +50,30 @@
   const [showSuccess, setShowSuccess] = useState(false);
   const [isChatOpen, setIsChatOpen] = useState(false);
   const lastWalletFetchAtRef = useRef<number>(0);
-  
+
   // AI Agent draggable state
-  const [aiPosition, setAiPosition] = useState<{ x: number; y: number } | null>(null);
+  const [aiPosition, setAiPosition] = useState<{ x: number; y: number } | null>(
+    null
+  );
   const [isDragging, setIsDragging] = useState(false);
   const dragStartRef = useRef({ x: 0, y: 0, elementX: 0, elementY: 0 });
   const hasDraggedRef = useRef(false);
   const aiButtonRef = useRef<HTMLButtonElement>(null);
   const [tokenHoldings, setTokenHoldings] = useState<
-    { id: string; symbol: string; balance: string; decimals?: number; icon?: string }[]
+    {
+      id: string;
+      symbol: string;
+      balance: string;
+      decimals?: number;
+      icon?: string;
+    }[]
   >([]);
   const [tokenPricesUsd, setTokenPricesUsd] = useState<Record<string, number>>(
     {}
   );
-  const [tokenChanges24h, setTokenChanges24h] = useState<Record<string, number>>({});
+  const [tokenChanges24h, setTokenChanges24h] = useState<
+    Record<string, number>
+  >({});
   const [tokenIcons, setTokenIcons] = useState<Record<string, string>>({});
   const portfolio = useWalletPortfolioContext();
 
@@ -142,20 +164,23 @@
   // Fetch token icons from inventory
   useEffect(() => {
     if (!accountId || tokenHoldings.length === 0) return;
-    
+
     (async () => {
       try {
         const inv = await getAccountInventory(accountId);
         if (!inv) return;
-        
-        const fromFts = Array.isArray((inv as any)?.fts) ? (inv as any).fts : null;
+
+        const fromFts = Array.isArray((inv as any)?.fts)
+          ? (inv as any).fts
+          : null;
         const fromArray = Array.isArray(inv) ? inv : null;
-        
+
         const iconMap: Record<string, string> = {};
-        
+
         if (fromFts) {
           fromFts.forEach((t: any) => {
-            const id = t?.contract || t?.token_contract || t?.token || t?.id || "";
+            const id =
+              t?.contract || t?.token_contract || t?.token || t?.id || "";
             const icon = t?.ft_meta?.icon || t?.icon;
             if (id && icon) {
               iconMap[id] = icon;
@@ -170,7 +195,7 @@
             }
           });
         }
-        
+
         setTokenIcons(iconMap);
       } catch (e) {
         console.error("Error fetching token icons:", e);
@@ -239,9 +264,11 @@
   useEffect(() => {
     (async () => {
       try {
-        const ids = Array.from(new Set((tokenHoldings || []).map((t) => t.id))).filter(Boolean) as string[];
+        const ids = Array.from(
+          new Set((tokenHoldings || []).map((t) => t.id))
+        ).filter(Boolean) as string[];
         if (ids.length === 0) return;
-        
+
         const entries = await Promise.all(
           ids.map(async (id) => {
             try {
@@ -262,40 +289,49 @@
                 } catch {}
                 return [id, null] as const;
               }
-              
+
               // For other tokens, fetch directly from DexScreener
               const res = await fetch(
-                `https://api.dexscreener.com/latest/dex/tokens/${encodeURIComponent(id)}`,
+                `https://api.dexscreener.com/latest/dex/tokens/${encodeURIComponent(
+                  id
+                )}`,
                 {
-                  method: 'GET',
-                  headers: { Accept: 'application/json' },
-                  cache: 'no-store',
+                  method: "GET",
+                  headers: { Accept: "application/json" },
+                  cache: "no-store",
                 }
               );
-              
+
               if (!res.ok) return [id, null] as const;
-              
+
               const data = await res.json().catch(() => null);
-              if (!data?.pairs || data.pairs.length === 0) return [id, null] as const;
-              
+              if (!data?.pairs || data.pairs.length === 0)
+                return [id, null] as const;
+
               // Find NEAR pairs and get the best one (highest liquidity)
               const nearPairs = data.pairs.filter(
-                (p: any) => p.chainId === "near" || p.dexId === "ref" || p.dexId === "joe" || p.dexId === "trisolaris"
+                (p: any) =>
+                  p.chainId === "near" ||
+                  p.dexId === "ref" ||
+                  p.dexId === "joe" ||
+                  p.dexId === "trisolaris"
               );
-              
+
               if (nearPairs.length === 0) return [id, null] as const;
-              
+
               // Sort by liquidity and get the best pair
-              const bestPair = nearPairs.sort((a: any, b: any) => b.liquidity?.usd - a.liquidity?.usd)[0];
+              const bestPair = nearPairs.sort(
+                (a: any, b: any) => b.liquidity?.usd - a.liquidity?.usd
+              )[0];
               const change = Number(bestPair?.priceChange?.h24);
-              
+
               return [id, Number.isFinite(change) ? change : null] as const;
             } catch {
               return [id, null] as const;
             }
           })
         );
-        
+
         const map: Record<string, number> = {};
         for (const [id, ch] of entries) {
           if (ch !== null && Number.isFinite(ch)) {
@@ -392,26 +428,26 @@
   // AI Agent drag handlers
   const handleDragStart = (e: React.MouseEvent | React.TouchEvent) => {
     e.stopPropagation();
-    const clientX = 'touches' in e ? e.touches[0].clientX : e.clientX;
-    const clientY = 'touches' in e ? e.touches[0].clientY : e.clientY;
-    
+    const clientX = "touches" in e ? e.touches[0].clientX : e.clientX;
+    const clientY = "touches" in e ? e.touches[0].clientY : e.clientY;
+
     let currentX = aiPosition?.x || 0;
     let currentY = aiPosition?.y || 0;
-    
+
     // If position hasn't been set yet, get the actual position from the DOM
     if (!aiPosition && aiButtonRef.current) {
       const rect = aiButtonRef.current.getBoundingClientRect();
       currentX = rect.left;
       currentY = rect.top;
     }
-    
+
     dragStartRef.current = {
       x: clientX,
       y: clientY,
       elementX: currentX,
       elementY: currentY,
     };
-    
+
     hasDraggedRef.current = false;
     setIsDragging(true);
   };
@@ -421,17 +457,23 @@
 
     const handleDragMove = (e: MouseEvent | TouchEvent) => {
       e.preventDefault();
-      const clientX = 'touches' in e ? (e as TouchEvent).touches[0].clientX : (e as MouseEvent).clientX;
-      const clientY = 'touches' in e ? (e as TouchEvent).touches[0].clientY : (e as MouseEvent).clientY;
-      
+      const clientX =
+        "touches" in e
+          ? (e as TouchEvent).touches[0].clientX
+          : (e as MouseEvent).clientX;
+      const clientY =
+        "touches" in e
+          ? (e as TouchEvent).touches[0].clientY
+          : (e as MouseEvent).clientY;
+
       const deltaX = clientX - dragStartRef.current.x;
       const deltaY = clientY - dragStartRef.current.y;
-      
+
       // Mark as dragged if moved more than 5 pixels
       if (Math.abs(deltaX) > 5 || Math.abs(deltaY) > 5) {
         hasDraggedRef.current = true;
       }
-      
+
       setAiPosition({
         x: dragStartRef.current.elementX + deltaX,
         y: dragStartRef.current.elementY + deltaY,
@@ -442,16 +484,16 @@
       setIsDragging(false);
     };
 
-    window.addEventListener('mousemove', handleDragMove);
-    window.addEventListener('mouseup', handleDragEnd);
-    window.addEventListener('touchmove', handleDragMove, { passive: false });
-    window.addEventListener('touchend', handleDragEnd);
-    
+    window.addEventListener("mousemove", handleDragMove);
+    window.addEventListener("mouseup", handleDragEnd);
+    window.addEventListener("touchmove", handleDragMove, { passive: false });
+    window.addEventListener("touchend", handleDragEnd);
+
     return () => {
-      window.removeEventListener('mousemove', handleDragMove);
-      window.removeEventListener('mouseup', handleDragEnd);
-      window.removeEventListener('touchmove', handleDragMove);
-      window.removeEventListener('touchend', handleDragEnd);
+      window.removeEventListener("mousemove", handleDragMove);
+      window.removeEventListener("mouseup", handleDragEnd);
+      window.removeEventListener("touchmove", handleDragMove);
+      window.removeEventListener("touchend", handleDragEnd);
     };
   }, [isDragging]);
 
@@ -478,13 +520,8 @@
 
   return (
     <>
-<<<<<<< HEAD
-      <div className="min-h-screen bg-[#0a0b2e] relative flex flex-col">
-        {/* Fixed Header (no back button on wallet home) */}
-=======
       <div className="h-screen bg-[#0a0b2e] flex flex-col overflow-hidden">
         {/* Fixed Header */}
->>>>>>> 6df4a8e9
         <div className="sticky top-0 z-50 bg-[#0a0b2e] border-b border-white/5">
           <div className="px-4 py-4">
             <div className="flex items-center justify-center">
@@ -504,7 +541,6 @@
         {/* Scrollable Content */}
         <div className="flex-1 overflow-y-auto">
           <div className="px-4 pt-4 pb-24">
-
             {/* Balance Card */}
             <div className="relative mb-4">
               <div
@@ -531,7 +567,7 @@
                         className="w-full h-full object-contain"
                         onError={(e) => {
                           // Fallback to inline SVG if image not found
-                          e.currentTarget.style.display = 'none';
+                          e.currentTarget.style.display = "none";
                         }}
                       />
                     </div>
@@ -569,7 +605,9 @@
                 <div className="w-12 h-12 bg-blue-600 rounded-full flex items-center justify-center shadow-lg group-hover:scale-110 transition-transform">
                   <DollarSign className="w-4 h-4 text-white" />
                 </div>
-                <span className="text-white text-[10px] font-medium">Transaction</span>
+                <span className="text-white text-[10px] font-medium">
+                  Transaction
+                </span>
               </button>
 
               <button
@@ -599,33 +637,33 @@
                       <svg
                         width="20"
                         height="20"
-                      viewBox="0 0 24 24"
-                      fill="none"
-                      xmlns="http://www.w3.org/2000/svg"
-                    >
-                      <path
-                        d="M12 2L2 7L12 12L22 7L12 2Z"
-                        fill="white"
-                        stroke="white"
-                        strokeWidth="2"
-                        strokeLinecap="round"
-                        strokeLinejoin="round"
-                      />
-                      <path
-                        d="M2 17L12 22L22 17"
-                        stroke="white"
-                        strokeWidth="2"
-                        strokeLinecap="round"
-                        strokeLinejoin="round"
-                      />
-                      <path
-                        d="M2 12L12 17L22 12"
-                        stroke="white"
-                        strokeWidth="2"
-                        strokeLinecap="round"
-                        strokeLinejoin="round"
-                      />
-                    </svg>
+                        viewBox="0 0 24 24"
+                        fill="none"
+                        xmlns="http://www.w3.org/2000/svg"
+                      >
+                        <path
+                          d="M12 2L2 7L12 12L22 7L12 2Z"
+                          fill="white"
+                          stroke="white"
+                          strokeWidth="2"
+                          strokeLinecap="round"
+                          strokeLinejoin="round"
+                        />
+                        <path
+                          d="M2 17L12 22L22 17"
+                          stroke="white"
+                          strokeWidth="2"
+                          strokeLinecap="round"
+                          strokeLinejoin="round"
+                        />
+                        <path
+                          d="M2 12L12 17L22 12"
+                          stroke="white"
+                          strokeWidth="2"
+                          strokeLinecap="round"
+                          strokeLinejoin="round"
+                        />
+                      </svg>
                     </div>
                     <div>
                       <div className="text-white font-semibold text-xs">
@@ -636,19 +674,35 @@
                       </div>
                     </div>
                   </div>
-                    <div className="text-right">
-                      <div className="text-white font-bold text-sm">
-                        ${nearUsdValue}
+                  <div className="text-right">
+                    <div className="text-white font-bold text-sm">
+                      ${nearUsdValue}
+                    </div>
+                    {typeof tokenChanges24h["near"] === "number" ||
+                    typeof tokenChanges24h["wrap.near"] === "number" ? (
+                      <div
+                        className={`text-[10px] flex items-center justify-end gap-0.5 ${
+                          (tokenChanges24h["near"] ??
+                            tokenChanges24h["wrap.near"] ??
+                            0) >= 0
+                            ? "text-green-400"
+                            : "text-red-400"
+                        }`}
+                      >
+                        {(tokenChanges24h["near"] ??
+                          tokenChanges24h["wrap.near"] ??
+                          0) >= 0
+                          ? "+"
+                          : ""}
+                        {(
+                          tokenChanges24h["near"] ??
+                          tokenChanges24h["wrap.near"] ??
+                          0
+                        ).toFixed(2)}
+                        %
                       </div>
-                      {typeof tokenChanges24h["near"] === "number" || typeof tokenChanges24h["wrap.near"] === "number" ? (
-                        <div className={`text-[10px] flex items-center justify-end gap-0.5 ${
-                          (tokenChanges24h["near"] ?? tokenChanges24h["wrap.near"] ?? 0) >= 0 ? 'text-green-400' : 'text-red-400'
-                        }`}>
-                          {((tokenChanges24h["near"] ?? tokenChanges24h["wrap.near"] ?? 0) >= 0 ? '+' : '')}
-                          {(tokenChanges24h["near"] ?? tokenChanges24h["wrap.near"] ?? 0).toFixed(2)}%
-                        </div>
-                      ) : null}
-                    </div>
+                    ) : null}
+                  </div>
                 </div>
               </div>
 
@@ -695,11 +749,12 @@
                                 className="w-full h-full object-cover"
                                 onError={(e) => {
                                   // Fallback to text if image fails
-                                  e.currentTarget.style.display = 'none';
+                                  e.currentTarget.style.display = "none";
                                   const parent = e.currentTarget.parentElement;
                                   if (parent) {
-                                    const span = document.createElement('span');
-                                    span.className = 'text-white font-bold text-xs';
+                                    const span = document.createElement("span");
+                                    span.className =
+                                      "text-white font-bold text-xs";
                                     span.textContent = t.symbol.slice(0, 2);
                                     parent.appendChild(span);
                                   }
@@ -713,7 +768,9 @@
                           </div>
                           <div>
                             <div className="text-white font-semibold text-xs">
-                              {t.symbol.length > 8 ? `${t.symbol.slice(0, 8)}...` : t.symbol}
+                              {t.symbol.length > 8
+                                ? `${t.symbol.slice(0, 8)}...`
+                                : t.symbol}
                             </div>
                             <div className="text-white/50 text-[10px]">
                               {t.balance}
@@ -724,12 +781,18 @@
                           <div className="text-white font-bold text-sm">
                             ${usd.toFixed(2)}
                           </div>
-                          <div className={`text-[10px] flex items-center justify-end gap-0.5 ${
-                            (tokenChanges24h[t.id] ?? 0) >= 0 ? 'text-green-400' : 'text-red-400'
-                          }`}>
-                            {typeof tokenChanges24h[t.id] === 'number'
-                              ? `${(tokenChanges24h[t.id] as number).toFixed(2)}%`
-                              : '—'}
+                          <div
+                            className={`text-[10px] flex items-center justify-end gap-0.5 ${
+                              (tokenChanges24h[t.id] ?? 0) >= 0
+                                ? "text-green-400"
+                                : "text-red-400"
+                            }`}
+                          >
+                            {typeof tokenChanges24h[t.id] === "number"
+                              ? `${(tokenChanges24h[t.id] as number).toFixed(
+                                  2
+                                )}%`
+                              : "—"}
                           </div>
                         </div>
                       </div>
@@ -766,49 +829,53 @@
           onMouseDown={handleDragStart}
           onTouchStart={handleDragStart}
           className="fixed group cursor-move select-none"
-          style={{ 
+          style={{
             zIndex: 9999,
-            left: aiPosition ? `${aiPosition.x}px` : 'auto',
-            top: aiPosition ? `${aiPosition.y}px` : 'auto',
-            right: !aiPosition ? '4px' : 'auto',
-            bottom: !aiPosition ? '128px' : 'auto',
-            transition: isDragging ? 'none' : 'all 0.3s ease',
+            left: aiPosition ? `${aiPosition.x}px` : "auto",
+            top: aiPosition ? `${aiPosition.y}px` : "auto",
+            right: !aiPosition ? "4px" : "auto",
+            bottom: !aiPosition ? "128px" : "auto",
+            transition: isDragging ? "none" : "all 0.3s ease",
           }}
         >
-        <div className="relative">
-          {/* Notification Badge */}
-          {/* <div className="absolute -top-0.5 -right-0.5 w-3.5 h-3.5 bg-blue-500 rounded-full border-2 border-[#0a0b2e] flex items-center justify-center z-10">
+          <div className="relative">
+            {/* Notification Badge */}
+            {/* <div className="absolute -top-0.5 -right-0.5 w-3.5 h-3.5 bg-blue-500 rounded-full border-2 border-[#0a0b2e] flex items-center justify-center z-10">
             <span className="text-white text-[9px] font-bold">1</span>
           </div> */}
 
-          {/* Main Button */}
-          <div className={`w-24 h-24 rounded-full items-center justify-center shadow-2xl ${!isDragging && 'group-hover:scale-110'} transition-transform overflow-hidden`}>
-            <img
-              src="/ai/AI-Assistant.svg"
-              alt="AI Assistant"
-              className="w-full h-full object-cover pointer-events-none"
-              draggable={false}
-            />
+            {/* Main Button */}
+            <div
+              className={`w-24 h-24 rounded-full items-center justify-center shadow-2xl ${
+                !isDragging && "group-hover:scale-110"
+              } transition-transform overflow-hidden`}
+            >
+              <img
+                src="/ai/AI-Assistant.svg"
+                alt="AI Assistant"
+                className="w-full h-full object-cover pointer-events-none"
+                draggable={false}
+              />
+            </div>
+
+            {/* Online Indicator */}
+            {/* <div className="absolute bottom-0 right-0 w-3.5 h-3.5 bg-green-500 rounded-full border-2 border-[#0a0b2e]"></div> */}
           </div>
 
-          {/* Online Indicator */}
-          {/* <div className="absolute bottom-0 right-0 w-3.5 h-3.5 bg-green-500 rounded-full border-2 border-[#0a0b2e]"></div> */}
-        </div>
-
-        {/* Tooltip */}
-        {!isDragging && (
-          <div className="absolute bottom-full right-0 mb-2 opacity-0 group-hover:opacity-100 transition-opacity pointer-events-none">
-            <div className="bg-white rounded-2xl px-2.5 py-1.5 shadow-lg whitespace-nowrap">
-              <div className="flex items-center gap-1.5">
-                <Sparkles className="w-3.5 h-3.5 text-blue-600" />
-                <span className="text-xs font-medium text-gray-900">
-                  Hi! How can I help you?
-                </span>
+          {/* Tooltip */}
+          {!isDragging && (
+            <div className="absolute bottom-full right-0 mb-2 opacity-0 group-hover:opacity-100 transition-opacity pointer-events-none">
+              <div className="bg-white rounded-2xl px-2.5 py-1.5 shadow-lg whitespace-nowrap">
+                <div className="flex items-center gap-1.5">
+                  <Sparkles className="w-3.5 h-3.5 text-blue-600" />
+                  <span className="text-xs font-medium text-gray-900">
+                    Hi! How can I help you?
+                  </span>
+                </div>
+                <div className="absolute bottom-0 right-3 transform translate-y-1/2 rotate-45 w-1.5 h-1.5 bg-white"></div>
               </div>
-              <div className="absolute bottom-0 right-3 transform translate-y-1/2 rotate-45 w-1.5 h-1.5 bg-white"></div>
             </div>
-          </div>
-        )}
+          )}
         </button>
       )}
 
