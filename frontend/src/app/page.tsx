--- conflicted
+++ resolved
@@ -59,11 +59,6 @@
   if (!isAuthenticated) {
     return <LoginModule />
   }
-<<<<<<< HEAD
-
-  console.log(user)
-=======
->>>>>>> 0cf25faa
   return (
     <div className="min-h-screen tropical-gradient">
       <div>
